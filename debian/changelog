--- conflicted
+++ resolved
@@ -1,10 +1,6 @@
 vyatta-config-migrate (0.3) unstable; urgency=low
 
-<<<<<<< HEAD
-  VC4.0.1
-=======
   3.0.1
->>>>>>> 5ba9fd8c
   [ Mark O'Brien ]
 
 
@@ -14,11 +10,7 @@
 
   [ Mark O'Brien ]
 
-<<<<<<< HEAD
  -- Mark O'Brien <mobrien@vyatta.com>  Tue, 18 Mar 2008 16:59:46 -0700
-=======
- -- Mark O'Brien <mobrien@vyatta.com>  Tue, 18 Mar 2008 19:04:14 -0700
->>>>>>> 5ba9fd8c
 
 vyatta-config-migrate (0.2) unstable; urgency=low
 
